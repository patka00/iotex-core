package ws

import (
	"bytes"
	"compress/zlib"
	"encoding/hex"
	"encoding/json"
	"fmt"
	"io/fs"
	"os"

	"github.com/pkg/errors"
	"github.com/spf13/cobra"

	"github.com/iotexproject/iotex-core/ioctl/config"
	"github.com/iotexproject/iotex-core/ioctl/output"
)

var (
	// wsCodeConvert represents the w3bstream code convert command
	wsCodeConvert = &cobra.Command{
		Use:   "convert",
		Short: config.TranslateInLang(wsCodeConvertShorts, config.UILanguage),
		RunE: func(cmd *cobra.Command, args []string) error {
			version, err := cmd.Flags().GetString("version")
			if err != nil {
				return errors.Wrap(err, "failed to get flag version")
			}
			vmType, err := cmd.Flags().GetString("vm-type")
			if err != nil {
				return errors.Wrap(err, "failed to get flag vm-type")
			}
			codeFile, err := cmd.Flags().GetString("code-file")
			if err != nil {
				return errors.Wrap(err, "failed to get flag code-file")
			}
			confFile, err := cmd.Flags().GetString("conf-file")
			if err != nil {
				return errors.Wrap(err, "failed to get flag conf-file")
			}
			expParam, err := cmd.Flags().GetString("expand-param")
			if err != nil {
				return errors.Wrap(err, "failed to get flag expand-param")
			}

			out, err := generateProjectFile(version, vmType, codeFile, confFile, expParam)
			if err != nil {
				return output.PrintError(err)
			}
			output.PrintResult(out)
			return nil
		},
	}

	// wsCodeConvertShorts w3bstream code convert shorts multi-lang support
	wsCodeConvertShorts = map[config.Language]string{
		config.English: "convert zkp code to hex string compressed with zlib",
		config.Chinese: "将zkp代码通过zlib进行压缩之后转成hex字符串",
	}
<<<<<<< HEAD
=======

	_flagVersionUsages = map[config.Language]string{
		config.English: "version for the project config",
		config.Chinese: "该project config的版本号",
	}
	_flagVMTypeUsages = map[config.Language]string{
		config.English: "vm type, support risc0, halo2",
		config.Chinese: "虚拟机类型，目前支持risc0和halo2",
	}
	_flagCodeFileUsages = map[config.Language]string{
		config.English: "code file",
		config.Chinese: "代码文件",
	}
	_flagConfFileUsages = map[config.Language]string{
		config.English: "conf file",
		config.Chinese: "配置文件",
	}
	_flagExpandParamUsages = map[config.Language]string{
		config.English: "expand param, if you use risc0 vm, need it.",
		config.Chinese: "扩展参数，risc0虚拟机需要此参数",
	}
>>>>>>> c4136340
)

func init() {
	wsCodeConvert.Flags().StringP("version", "v", "", config.TranslateInLang(_flagVersionUsages, config.UILanguage))
	wsCodeConvert.Flags().StringP("vm-type", "t", "", config.TranslateInLang(_flagVMTypeUsages, config.UILanguage))
	wsCodeConvert.Flags().StringP("code-file", "i", "", config.TranslateInLang(_flagCodeFileUsages, config.UILanguage))
	wsCodeConvert.Flags().StringP("conf-file", "c", "", config.TranslateInLang(_flagConfFileUsages, config.UILanguage))
	wsCodeConvert.Flags().StringP("expand-param", "e", "", config.TranslateInLang(_flagExpandParamUsages, config.UILanguage))

	_ = wsCodeConvert.MarkFlagRequired("version")
	_ = wsCodeConvert.MarkFlagRequired("vm-type")
	_ = wsCodeConvert.MarkFlagRequired("code-file")
}

func generateProjectFile(version, vmType, codeFile, confFile, expParam string) (string, error) {
	tye, err := stringToVMType(vmType)
	if err != nil {
		return "", err
	}

	hexString, err := convertCodeToZlibHex(codeFile)
	if err != nil {
		return "", err
	}

	confMaps := make([]map[string]interface{}, 0)

	confMap := make(map[string]interface{})
	if expParam != "" {
		confMap["codeExpParam"] = expParam
	}
	confMap["vmType"] = string(tye)
	confMap["code"] = hexString
	confMap["version"] = version

	confMaps = append(confMaps, confMap)
	jsonConf, err := json.MarshalIndent(confMaps, "", "  ")
	if err != nil {
		return "", errors.Wrap(err, "failed to marshal config maps")
	}

	if confFile == "" {
		confFile = fmt.Sprintf("./%s-config.json", vmType)
	}
	err = os.WriteFile(confFile, jsonConf, fs.FileMode(0666))
	if err != nil {
		return "", errors.Wrap(err, fmt.Sprintf("failed to write conf-file %s", confFile))
	}

	return fmt.Sprintf("conf file: %s", confFile), err
}

func convertCodeToZlibHex(codeFile string) (string, error) {
	content, err := os.ReadFile(codeFile)
	if err != nil {
		return "", errors.Wrap(err, fmt.Sprintf("failed to read code-file %s", codeFile))
	}
	var b bytes.Buffer
	w := zlib.NewWriter(&b)
	_, err = w.Write(content)
	if err != nil {
		return "", errors.Wrap(err, fmt.Sprintf("failed to zlib code-file %s", codeFile))
	}
	w.Close()

	hexString := hex.EncodeToString(b.Bytes())

	return hexString, err
}<|MERGE_RESOLUTION|>--- conflicted
+++ resolved
@@ -57,30 +57,6 @@
 		config.English: "convert zkp code to hex string compressed with zlib",
 		config.Chinese: "将zkp代码通过zlib进行压缩之后转成hex字符串",
 	}
-<<<<<<< HEAD
-=======
-
-	_flagVersionUsages = map[config.Language]string{
-		config.English: "version for the project config",
-		config.Chinese: "该project config的版本号",
-	}
-	_flagVMTypeUsages = map[config.Language]string{
-		config.English: "vm type, support risc0, halo2",
-		config.Chinese: "虚拟机类型，目前支持risc0和halo2",
-	}
-	_flagCodeFileUsages = map[config.Language]string{
-		config.English: "code file",
-		config.Chinese: "代码文件",
-	}
-	_flagConfFileUsages = map[config.Language]string{
-		config.English: "conf file",
-		config.Chinese: "配置文件",
-	}
-	_flagExpandParamUsages = map[config.Language]string{
-		config.English: "expand param, if you use risc0 vm, need it.",
-		config.Chinese: "扩展参数，risc0虚拟机需要此参数",
-	}
->>>>>>> c4136340
 )
 
 func init() {
