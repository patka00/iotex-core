package ws

import (
	"github.com/spf13/cobra"

	"github.com/iotexproject/iotex-core/ioctl/config"
)

var (
	// WsCmd represents the w3bstream command
	WsCmd = &cobra.Command{
		Use:   "ws",
		Short: config.TranslateInLang(wsCmdShorts, config.UILanguage),
	}

	// wsCmdShorts command multi-lang supports
	wsCmdShorts = map[config.Language]string{
		config.English: "W3bstream node operations",
		config.Chinese: "W3bstream节点操作",
	}
)

// multi-language flags descriptions
var (
	_flagChainEndpointUsages = map[config.Language]string{
		config.English: "set endpoint for once",
		config.Chinese: "一次设置端点",
	}
	_flagWsEndpointUsages = map[config.Language]string{
		config.English: "set w3bsteram endpoint for once",
		config.Chinese: "一次设置w3bstream端点",
	}
<<<<<<< HEAD
	_flagProjectIDUsages = map[config.Language]string{
		config.English: "project id",
		config.Chinese: "项目ID",
	}
	_flagProjectVersionUsages = map[config.Language]string{
		config.English: "project version",
		config.Chinese: "项目版本",
	}
	_flagSendDataUsages = map[config.Language]string{
		config.English: "send data",
		config.Chinese: "要发送的数据",
	}
	_flagVMTypeUsages = map[config.Language]string{
		config.English: "vm type, support risc0, halo2",
		config.Chinese: "虚拟机类型，目前支持risc0和halo2",
	}
	_flagCodeFileUsages = map[config.Language]string{
		config.English: "code file",
		config.Chinese: "代码文件",
	}
	_flagConfFileUsages = map[config.Language]string{
		config.English: "conf file",
		config.Chinese: "配置文件",
	}
	_flagExpandParamUsages = map[config.Language]string{
		config.English: "expand param, if you use risc0 vm, need it.",
		config.Chinese: "扩展参数，risc0虚拟机需要此参数",
	}
	_flagMessageIDUsages = map[config.Language]string{
		config.English: "message id",
		config.Chinese: "消息ID",
	}
	_flagProjectOperatorUsages = map[config.Language]string{
		config.English: "project operator",
		config.Chinese: "项目操作者账户地址",
=======

	_flagIPFSEndpointUsages = map[config.Language]string{
		config.English: "set ipfs endpoint for resource uploading for once",
		config.Chinese: "一次设置ipfs端点",
	}

	_flagIPFSGatewayUsages = map[config.Language]string{
		config.English: "set ipfs gateway for resource fetching for once",
		config.Chinese: "一次设置ipfs网关",
	}

	_flagContractAddressUsages = map[config.Language]string{
		config.English: "set w3bsteram project register contract address for once",
		config.Chinese: "一次设置w3bstream项目注册合约地址",
>>>>>>> ef7053a6
	}
)

func init() {
	WsCmd.AddCommand(wsMessage)
	WsCmd.AddCommand(wsCode)
	WsCmd.AddCommand(wsProject)

	WsCmd.PersistentFlags().StringVar(
		&config.ReadConfig.Endpoint, "endpoint",
		config.ReadConfig.Endpoint, config.TranslateInLang(_flagChainEndpointUsages, config.UILanguage),
	)
	WsCmd.PersistentFlags().StringVar(
		&config.ReadConfig.WsEndpoint, "ws-endpoint",
		config.ReadConfig.WsEndpoint, config.TranslateInLang(_flagWsEndpointUsages, config.UILanguage),
	)
	WsCmd.PersistentFlags().StringVar(
		&config.ReadConfig.IPFSEndpoint, "ipfs-endpoint",
		config.ReadConfig.IPFSEndpoint, config.TranslateInLang(_flagIPFSEndpointUsages, config.UILanguage),
	)
	WsCmd.PersistentFlags().StringVar(
		&config.ReadConfig.IPFSGateway, "ipfs-gateway",
		config.ReadConfig.IPFSGateway, config.TranslateInLang(_flagIPFSGatewayUsages, config.UILanguage),
	)
	WsCmd.PersistentFlags().StringVar(
		&config.ReadConfig.WsRegisterContract, "contract-address",
		config.ReadConfig.WsRegisterContract, config.TranslateInLang(_flagContractAddressUsages, config.UILanguage),
	)
}<|MERGE_RESOLUTION|>--- conflicted
+++ resolved
@@ -30,7 +30,6 @@
 		config.English: "set w3bsteram endpoint for once",
 		config.Chinese: "一次设置w3bstream端点",
 	}
-<<<<<<< HEAD
 	_flagProjectIDUsages = map[config.Language]string{
 		config.English: "project id",
 		config.Chinese: "项目ID",
@@ -66,22 +65,19 @@
 	_flagProjectOperatorUsages = map[config.Language]string{
 		config.English: "project operator",
 		config.Chinese: "项目操作者账户地址",
-=======
+	}
 
 	_flagIPFSEndpointUsages = map[config.Language]string{
 		config.English: "set ipfs endpoint for resource uploading for once",
 		config.Chinese: "一次设置ipfs端点",
 	}
-
 	_flagIPFSGatewayUsages = map[config.Language]string{
 		config.English: "set ipfs gateway for resource fetching for once",
 		config.Chinese: "一次设置ipfs网关",
 	}
-
 	_flagContractAddressUsages = map[config.Language]string{
 		config.English: "set w3bsteram project register contract address for once",
 		config.Chinese: "一次设置w3bstream项目注册合约地址",
->>>>>>> ef7053a6
 	}
 )
 
