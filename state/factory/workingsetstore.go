--- conflicted
+++ resolved
@@ -267,7 +267,6 @@
 }
 
 func (store *factoryWorkingSetStore) Commit() error {
-<<<<<<< HEAD
 	if _, err := store.tlt.RootHash(); err != nil {
 		return err
 	}
@@ -282,10 +281,6 @@
 	store.sf.twoLayerTrie, err = store.tlt.Clone(dbForTrie)
 
 	return err
-=======
-	_dbBatchSizelMtc.WithLabelValues().Set(float64(store.flusher.KVStoreWithBuffer().Size()))
-	return store.flusher.Flush()
->>>>>>> 4638ec0b
 }
 
 func (store *factoryWorkingSetStore) Snapshot() int {
